--- conflicted
+++ resolved
@@ -1,10 +1,6 @@
 {
   "name": "@sushiswap/trident-sdk",
-<<<<<<< HEAD
-  "version": "1.0.0-canary.17",
-=======
-  "version": "1.0.0-canary.19",
->>>>>>> 77c04a55
+  "version": "1.0.0-canary.20",
   "license": "MIT",
   "main": "dist/index.js",
   "typings": "dist/index.d.ts",
@@ -28,13 +24,8 @@
   "dependencies": {
     "@ethersproject/abi": "^5.4.0",
     "@ethersproject/bignumber": "^5.4.0",
-<<<<<<< HEAD
-    "@sushiswap/core-sdk": "1.0.0-canary.14",
-    "@sushiswap/tines": "1.0.0-canary.1",
-=======
     "@sushiswap/core-sdk": "1.0.0-canary.21",
     "@sushiswap/tines": "1.0.0-canary.4",
->>>>>>> 77c04a55
     "@sushiswap/trident": "1.0.0-canary.27",
     "tiny-invariant": "^1.1.0"
   },

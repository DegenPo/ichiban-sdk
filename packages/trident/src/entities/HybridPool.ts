--- conflicted
+++ resolved
@@ -6,7 +6,6 @@
   Price,
   Token,
   ZERO,
-<<<<<<< HEAD
 } from '@sushiswap/core-sdk'
 import { computeHybridLiquidity, computeHybridPoolAddress } from '../functions'
 
@@ -14,31 +13,14 @@
 import { Fee } from '../enums'
 import JSBI from 'jsbi'
 import all from '@sushiswap/trident/exports/all.json'
-=======
-  _1000,
-  _997,
-  sqrt,
-} from '@sushiswap/core-sdk'
-
-import { Fee } from '../enums'
-import JSBI from 'jsbi'
-import all from '@sushiswap/trident/exports/all.json'
-import { computeHybridPoolAddress } from '../functions'
->>>>>>> 2d954930
 import invariant from 'tiny-invariant'
 
 export class HybridPool {
   public readonly liquidityToken: Token
   public readonly fee: Fee
-<<<<<<< HEAD
   public readonly a: JSBI
   private readonly tokenAmounts: [CurrencyAmount<Token>, CurrencyAmount<Token>]
   public static getAddress(tokenA: Token, tokenB: Token, fee: Fee = Fee.DEFAULT, a: JSBI = A_PRECISION): string {
-=======
-  public readonly a: number
-  private readonly tokenAmounts: [CurrencyAmount<Token>, CurrencyAmount<Token>]
-  public static getAddress(tokenA: Token, tokenB: Token, fee: Fee = Fee.DEFAULT, a: number): string {
->>>>>>> 2d954930
     return computeHybridPoolAddress({
       factoryAddress: all[ChainId.KOVAN][ChainKey.KOVAN].contracts.HybridPoolFactory.address,
       tokenA,
@@ -131,7 +113,6 @@
     return token.equals(this.token0) ? this.reserve0 : this.reserve1
   }
 
-<<<<<<< HEAD
   public getNonOptimalMintFee(amount0: JSBI, amount1: JSBI, reserve0: JSBI, reserve1: JSBI): [JSBI, JSBI] {
     if (JSBI.equal(reserve0, ZERO) || JSBI.equal(reserve1, ZERO)) {
       return [ZERO, ZERO]
@@ -156,56 +137,6 @@
         ZERO,
       ]
     }
-=======
-  public getOutputAmount(inputAmount: CurrencyAmount<Token>): [CurrencyAmount<Token>, HybridPool] {
-    invariant(this.involvesToken(inputAmount.currency), 'TOKEN')
-    if (JSBI.equal(this.reserve0.quotient, ZERO) || JSBI.equal(this.reserve1.quotient, ZERO)) {
-      throw new InsufficientReservesError()
-    }
-    const inputReserve = this.reserveOf(inputAmount.currency)
-    const outputReserve = this.reserveOf(inputAmount.currency.equals(this.token0) ? this.token1 : this.token0)
-    const inputAmountWithFee = JSBI.multiply(inputAmount.quotient, _997)
-    const numerator = JSBI.multiply(inputAmountWithFee, outputReserve.quotient)
-    const denominator = JSBI.add(JSBI.multiply(inputReserve.quotient, _1000), inputAmountWithFee)
-    const outputAmount = CurrencyAmount.fromRawAmount(
-      inputAmount.currency.equals(this.token0) ? this.token1 : this.token0,
-      JSBI.divide(numerator, denominator)
-    )
-    if (JSBI.equal(outputAmount.quotient, ZERO)) {
-      throw new InsufficientInputAmountError()
-    }
-    return [
-      outputAmount,
-      new HybridPool(inputReserve.add(inputAmount), outputReserve.subtract(outputAmount), this.fee, this.a),
-    ]
-  }
-
-  public getInputAmount(outputAmount: CurrencyAmount<Token>): [CurrencyAmount<Token>, HybridPool] {
-    invariant(this.involvesToken(outputAmount.currency), 'TOKEN')
-    if (
-      JSBI.equal(this.reserve0.quotient, ZERO) ||
-      JSBI.equal(this.reserve1.quotient, ZERO) ||
-      JSBI.greaterThanOrEqual(outputAmount.quotient, this.reserveOf(outputAmount.currency).quotient)
-    ) {
-      throw new InsufficientReservesError()
-    }
-
-    const outputReserve = this.reserveOf(outputAmount.currency)
-    const inputReserve = this.reserveOf(outputAmount.currency.equals(this.token0) ? this.token1 : this.token0)
-    const numerator = JSBI.multiply(JSBI.multiply(inputReserve.quotient, outputAmount.quotient), _1000)
-    const denominator = JSBI.multiply(
-      JSBI.subtract(outputReserve.quotient, outputAmount.quotient),
-      _997 // 3%
-    )
-    const inputAmount = CurrencyAmount.fromRawAmount(
-      outputAmount.currency.equals(this.token0) ? this.token1 : this.token0,
-      JSBI.add(JSBI.divide(numerator, denominator), ONE)
-    )
-    return [
-      inputAmount,
-      new HybridPool(inputReserve.add(inputAmount), outputReserve.subtract(outputAmount), this.fee, this.a),
-    ]
->>>>>>> 2d954930
   }
 
   public getLiquidityMinted(
@@ -218,7 +149,6 @@
       ? [tokenAmountA, tokenAmountB]
       : [tokenAmountB, tokenAmountA]
     invariant(tokenAmounts[0].currency.equals(this.token0) && tokenAmounts[1].currency.equals(this.token1), 'TOKEN')
-<<<<<<< HEAD
 
     // Expected balances after minting
     const balance0 = JSBI.add(tokenAmounts[0].quotient, this.reserve0.quotient)
@@ -248,19 +178,6 @@
       console.log({
         oldLiquidity: oldLiquidity.toString(),
       })
-=======
-
-    let liquidity: JSBI
-    if (JSBI.equal(totalSupply.quotient, ZERO)) {
-      liquidity = JSBI.subtract(
-        sqrt(JSBI.multiply(tokenAmounts[0].quotient, tokenAmounts[1].quotient)),
-        MINIMUM_LIQUIDITY
-      )
-    } else {
-      const amount0 = JSBI.divide(JSBI.multiply(tokenAmounts[0].quotient, totalSupply.quotient), this.reserve0.quotient)
-      const amount1 = JSBI.divide(JSBI.multiply(tokenAmounts[1].quotient, totalSupply.quotient), this.reserve1.quotient)
-      liquidity = JSBI.lessThanOrEqual(amount0, amount1) ? amount0 : amount1
->>>>>>> 2d954930
     }
 
     console.log({
@@ -274,10 +191,6 @@
     if (!JSBI.greaterThan(liquidity, ZERO)) {
       throw new InsufficientInputAmountError()
     }
-<<<<<<< HEAD
-
-=======
->>>>>>> 2d954930
     return CurrencyAmount.fromRawAmount(this.liquidityToken, liquidity)
   }
 

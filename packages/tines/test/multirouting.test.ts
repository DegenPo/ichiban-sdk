import { checkRouteResult } from './snapshots/snapshot'
<<<<<<< HEAD
import { findMultiRouteExactIn, RouteStatus } from '../src/MultiRouter'
=======
import { findMultiRouteExactIn, findMultiRouteExactOut, RouteStatus } from '../src/MultiRouter'
>>>>>>> 441e818a
import { RToken, ConstantProductRPool } from '../src/PrimaryPools'
import { USDC, WNATIVE } from '@sushiswap/core-sdk'
import { closeValues, getBigNumber } from '../src'
import { BigNumber } from '@ethersproject/bignumber'

const gasPrice = 1 * 200 * 1e-9

// Bridge:
//   /1\
// -0 | 3-
//   \2/

function getPool(
  tokens: RToken[],
  t0: number,
  t1: number,
  price: number[],
  reserve: number,
  fee = 0.003,
  imbalance = 0
) {
  return new ConstantProductRPool(
    `pool-${t0}-${t1}-${reserve}-${fee}`,
    { ...tokens[t0] },
    { ...tokens[t1] },
    fee,
    getBigNumber(reserve),
    getBigNumber(Math.round(reserve / (price[t1] / price[t0]) - imbalance))
  )
}

// ====================== Env 1 ==================
const price = [1, 1, 1, 1, 1]
const tokens = price.map((_, i) => ({
  name: '' + (i + 1),
  address: 'token_addres ' + (i + 1),
}))

const testPool0_1 = getPool(tokens, 0, 1, price, 1_500_0)
const testPool0_2 = getPool(tokens, 0, 2, price, 1_000_0)
const testPool1_2 = getPool(tokens, 1, 2, price, 1_000_000_000)
const testPool1_3 = getPool(tokens, 1, 3, price, 1_000_0)
const testPool2_3 = getPool(tokens, 2, 3, price, 1_500_0)

const testPools = [testPool0_1, testPool0_2, testPool1_3, testPool2_3, testPool1_2]

// ======================= Env2 ===================
const price2 = [1, 2, 2.2, 15, 0.01]
const tokens2 = price2.map((_, i) => ({
  name: '' + (i + 1),
  address: 'token_addres ' + (i + 1),
}))

const testPool0_1_2 = getPool(tokens2, 0, 1, price2, 1_500_0)
const testPool0_2_2 = getPool(tokens2, 0, 2, price2, 1_000_00)
const testPool1_2_2 = getPool(tokens2, 1, 2, price2, 1_000_000_000)
const testPool1_3_2 = getPool(tokens2, 1, 3, price2, 800_00)
const testPool2_3_2 = getPool(tokens2, 2, 3, price2, 1_500_0)

const testPools2 = [testPool0_1_2, testPool0_2_2, testPool1_3_2, testPool2_3_2, testPool1_2_2]

describe('Multirouting for bridge topology', () => {
  it('works correct for equal prices', () => {
    const res = findMultiRouteExactIn({ ...tokens[0] }, { ...tokens[3] }, 10000, testPools, { ...tokens[2] }, gasPrice, 100)

    expect(res).toBeDefined()
    expect(res?.status).toEqual(RouteStatus.Success)
    expect(res?.legs.length).toEqual(testPools.length)
    expect(res?.legs[res.legs.length - 1].swapPortion).toEqual(1)
    expect(res.priceImpact).toBeGreaterThan(0)

    const res2 = findMultiRouteExactOut(tokens[0], tokens[3], res.amountOut, testPools, tokens[2], gasPrice, 100)

    expect(res2).toBeDefined()
    expect(res2?.status).toEqual(RouteStatus.Success)
    expect(res2?.legs.length).toEqual(testPools.length)
    expect(res2?.legs[res.legs.length - 1].swapPortion).toEqual(1)
    expect(res2.priceImpact).toBeGreaterThan(0)
    expect(closeValues(res2.amountIn, 10000, 1e-10)).toBeTruthy

    checkRouteResult('bridge-1', res.totalAmountOut)
  })

  it('unknown gas price', () => {
    const res = findMultiRouteExactIn(tokens[0], tokens[3], 20000, testPools, tokens[4], gasPrice, 100)

    expect(res).toBeDefined()
    expect(res?.status).toEqual(RouteStatus.Success)
    expect(res?.legs.length).toEqual(testPools.length)
    expect(res?.legs[res.legs.length - 1].swapPortion).toEqual(1)
    expect(res.priceImpact).toBeGreaterThan(0)

    checkRouteResult('bridge-2', res.totalAmountOut)
  })

  it('should work with 20*1e9 as gas price (case form integration)', () => {
    const res = findMultiRouteExactIn(
      USDC[42] as RToken,
      WNATIVE[42] as RToken,
      4 * 1e6,
      [
        new ConstantProductRPool(
          '0x83a19C45358De3611cf297969AEDf8E5Ba7E10FB',
          USDC[42] as RToken,
          WNATIVE[42] as RToken,
          0.003,
          BigNumber.from('879752148'),
          BigNumber.from('227627092068744941')
        ),
      ],
      WNATIVE[42] as RToken,
      20 * 1e9
    )

    expect(res).toBeDefined()
    expect(res?.status).toEqual(RouteStatus.Success)
    expect(res.priceImpact).toBeGreaterThan(0)
  })

  it('not connected tokens', () => {
    const res = findMultiRouteExactIn(tokens[0], tokens[4], 20000, testPools, tokens[2], gasPrice, 100)

    expect(res).toBeDefined()
    expect(res?.status).toEqual(RouteStatus.NoWay)
  })

  it('partial routing', () => {
    // Try to route too big value => all pools achive min liquidity => no routing any more
    const res = findMultiRouteExactIn(tokens[0], tokens[3], 1000000, testPools, tokens[2], gasPrice, 100)

    expect(res).toBeDefined()
    expect(res?.status).toEqual(RouteStatus.Partial)
    expect(res?.legs.length).toEqual(testPools.length)
    expect(res?.legs[res.legs.length - 1].swapPortion).toEqual(1)
    expect(res.priceImpact).toBeGreaterThan(0)

    checkRouteResult('bridge-3', res.totalAmountOut)
  })

  it('Special case for _one_line_ coverage', () => {
    const res = findMultiRouteExactIn(
      tokens[0],
      tokens[3],
      10000,
      testPools,
      tokens[2],
      gasPrice,
      [1, 2, 3, 4, 5, 6, 7, 8, 9, 10, 12]
    )

    expect(res).toBeDefined()
    expect(res?.status).toEqual(RouteStatus.Success)
    expect(res?.legs[res.legs.length - 1].swapPortion).toEqual(1)
    expect(res.priceImpact).toBeGreaterThan(0)

    checkRouteResult('bridge-4', res.totalAmountOut)
  })

  it('Varios step number check', () => {
    const steps = [1, 2, 3, 5, 10, 30, 100, 300, 1000]
    steps.forEach((s) => {
      const res = findMultiRouteExactIn(tokens[0], tokens[3], 10000, testPools, tokens[2], gasPrice, s)
      //console.log(s, res?.amountOut);
      expect(res).toBeDefined()
      expect(res?.status).toEqual(RouteStatus.Success)
      expect(res?.legs[res.legs.length - 1].swapPortion).toEqual(1)
      expect(res.priceImpact).toBeGreaterThan(0)

      checkRouteResult('bridge-5-' + s, res.totalAmountOut)
    })
  })

  it('works correct for not equal prices', () => {
    const res = findMultiRouteExactIn(tokens2[0], tokens2[3], 10000, testPools2, tokens2[2], gasPrice, 100)

    expect(res).toBeDefined()
    expect(res?.status).toEqual(RouteStatus.Success)
    expect(res?.legs.length).toEqual(testPools.length)
    expect(res?.legs[res.legs.length - 1].swapPortion).toEqual(1)
    expect(res.priceImpact).toBeGreaterThan(0)

    checkRouteResult('bridge-6', res.totalAmountOut)
  })

  it('Varios step number check for not equal prices', () => {
    const steps = [1, 2, 3, 5, 10, 30, 100, 300, 1000]
    steps.forEach((s) => {
      const res = findMultiRouteExactIn(tokens2[0], tokens2[3], 10000, testPools2, tokens2[2], gasPrice, s)
      //console.log(s, res?.amountOut);
      expect(res).toBeDefined()
      expect(res?.status).toEqual(RouteStatus.Success)
      expect(res?.legs[res.legs.length - 1].swapPortion).toEqual(1)
      expect(res.priceImpact).toBeGreaterThan(0)

      checkRouteResult('bridge-7-' + s, res.totalAmountOut)
    })
  })

  it('very small swap', () => {
    const token0 = { name: 'Token0', address: 'Token0Address' }
    const token1 = { name: 'Token1', address: 'Token1Address' }
    const pool = getPool([token0, token1], 0, 1, [1, 2], 1e18, 0.03, 0)
    const res = findMultiRouteExactIn(token0, token1, 100, [pool], token1, 200)
    expect(res.amountOut).toBeGreaterThan(0)
    expect(res.priceImpact).toBeGreaterThan(0)
  })
})<|MERGE_RESOLUTION|>--- conflicted
+++ resolved
@@ -1,12 +1,8 @@
 import { checkRouteResult } from './snapshots/snapshot'
-<<<<<<< HEAD
-import { findMultiRouteExactIn, RouteStatus } from '../src/MultiRouter'
-=======
-import { findMultiRouteExactIn, findMultiRouteExactOut, RouteStatus } from '../src/MultiRouter'
->>>>>>> 441e818a
+import { findMultiRouteExactIn, /*findMultiRouteExactOut,*/ RouteStatus } from '../src/MultiRouter'
 import { RToken, ConstantProductRPool } from '../src/PrimaryPools'
 import { USDC, WNATIVE } from '@sushiswap/core-sdk'
-import { closeValues, getBigNumber } from '../src'
+import { /*closeValues,*/ getBigNumber } from '../src'
 import { BigNumber } from '@ethersproject/bignumber'
 
 const gasPrice = 1 * 200 * 1e-9
@@ -75,14 +71,14 @@
     expect(res?.legs[res.legs.length - 1].swapPortion).toEqual(1)
     expect(res.priceImpact).toBeGreaterThan(0)
 
-    const res2 = findMultiRouteExactOut(tokens[0], tokens[3], res.amountOut, testPools, tokens[2], gasPrice, 100)
-
-    expect(res2).toBeDefined()
-    expect(res2?.status).toEqual(RouteStatus.Success)
-    expect(res2?.legs.length).toEqual(testPools.length)
-    expect(res2?.legs[res.legs.length - 1].swapPortion).toEqual(1)
-    expect(res2.priceImpact).toBeGreaterThan(0)
-    expect(closeValues(res2.amountIn, 10000, 1e-10)).toBeTruthy
+    // const res2 = findMultiRouteExactOut(tokens[0], tokens[3], res.amountOut, testPools, tokens[2], gasPrice, 100)
+
+    // expect(res2).toBeDefined()
+    // expect(res2?.status).toEqual(RouteStatus.Success)
+    // expect(res2?.legs.length).toEqual(testPools.length)
+    // expect(res2?.legs[res.legs.length - 1].swapPortion).toEqual(1)
+    // expect(res2.priceImpact).toBeGreaterThan(0)
+    // expect(closeValues(res2.amountIn, 10000, 1e-10)).toBeTruthy
 
     checkRouteResult('bridge-1', res.totalAmountOut)
   })

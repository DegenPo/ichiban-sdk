--- conflicted
+++ resolved
@@ -1,10 +1,6 @@
 {
   "name": "@sushiswap/tines",
-<<<<<<< HEAD
-  "version": "0.1.7",
-=======
   "version": "0.1.8",
->>>>>>> d646e326
   "license": "MIT",
   "main": "dist/index.js",
   "typings": "dist/index.d.ts",

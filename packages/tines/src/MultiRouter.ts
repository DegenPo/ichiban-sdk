--- conflicted
+++ resolved
@@ -1,190 +1,3 @@
-<<<<<<< HEAD
-import { ASSERT, closeValues } from './Utils'
-
-import { BigNumber } from "@ethersproject/bignumber";
-import { RPool, RToken } from "./PrimaryPools";
-import { getBigNumber } from "./Utils";
-
-export class Edge {
-  pool: RPool
-  vert0: Vertice
-  vert1: Vertice
-
-  canBeUsed: boolean
-  direction: boolean
-  amountInPrevious: number // How many liquidity were passed from vert0 to vert1
-  amountOutPrevious: number // How many liquidity were passed from vert0 to vert1
-  spentGas: number // How much gas was spent for this edge
-  spentGasNew: number //  How much gas was will be spent for this edge
-  bestEdgeIncome: number // debug data
-
-  constructor(p: RPool, v0: Vertice, v1: Vertice) {
-    this.pool = p
-    this.vert0 = v0
-    this.vert1 = v1
-    this.amountInPrevious = 0
-    this.amountOutPrevious = 0
-    this.canBeUsed = true
-    this.direction = true
-    this.spentGas = 0
-    this.spentGasNew = 0
-    this.bestEdgeIncome = 0
-  }
-
-  reserve(v: Vertice): BigNumber {
-    return v === this.vert0 ? this.pool.reserve0 : this.pool.reserve1
-  }
-
-  calcOutput(v: Vertice, amountIn: number): {out: number, gasSpent: number} {
-    let res, gas;
-    if (v === this.vert1) {
-      if (this.direction) {
-        if (amountIn < this.amountOutPrevious) {
-          const {inp, gasSpent} = this.pool.calcInByOut(this.amountOutPrevious - amountIn, true)
-          res = this.amountInPrevious - inp
-          gas = gasSpent
-        } else {
-          const {out, gasSpent} = this.pool.calcOutByIn(amountIn - this.amountOutPrevious, false)
-          res = out + this.amountInPrevious
-          gas = gasSpent
-        }
-      } else {
-        const {out, gasSpent} = this.pool.calcOutByIn(this.amountOutPrevious + amountIn, false)
-        res = out - this.amountInPrevious;
-        gas = gasSpent
-      }
-    } else {
-      if (this.direction) {
-        const {out, gasSpent} = this.pool.calcOutByIn(this.amountInPrevious + amountIn, true)
-        res = out - this.amountOutPrevious
-        gas = gasSpent
-      } else {
-        if (amountIn < this.amountInPrevious) {
-          const {inp, gasSpent} = this.pool.calcInByOut(this.amountInPrevious - amountIn, false)
-          res = this.amountOutPrevious - inp
-          gas = gasSpent
-        } else {
-          const {out, gasSpent} = this.pool.calcOutByIn(amountIn - this.amountInPrevious, true)
-          res = out + this.amountOutPrevious
-          gas = gasSpent
-        }
-      }
-    }
-
-    // this.testApply(v, amountIn, out);
-
-    return {out: res, gasSpent: gas - this.spentGas};
-  }
-
-  checkMinimalLiquidityExceededAfterSwap(from: Vertice, amountOut: number): boolean {
-    if (from === this.vert0) {
-      const r1 = parseInt(this.pool.reserve1.toString())
-      if (this.direction) {
-        return r1 - amountOut - this.amountOutPrevious < this.pool.minLiquidity
-      } else {
-        return r1 - amountOut + this.amountOutPrevious < this.pool.minLiquidity
-      }
-    } else {
-      const r0 = parseInt(this.pool.reserve0.toString())
-      if (this.direction) {
-        return r0 - amountOut + this.amountInPrevious < this.pool.minLiquidity
-      } else {
-        return r0 - amountOut - this.amountInPrevious < this.pool.minLiquidity
-      }
-    }
-  }
-
-  // doesn't used in production - just for testing
-  testApply(from: Vertice, amountIn: number, amountOut: number) {
-    console.assert(this.amountInPrevious * this.amountOutPrevious >= 0)
-    const inPrev = this.direction ? this.amountInPrevious : -this.amountInPrevious
-    const outPrev = this.direction ? this.amountOutPrevious : -this.amountOutPrevious
-    const to = from.getNeibour(this)
-    let directionNew,
-      amountInNew = 0,
-      amountOutNew = 0
-    if (to) {
-      const inInc = from === this.vert0 ? amountIn : -amountOut
-      const outInc = from === this.vert0 ? amountOut : -amountIn
-      const inNew = inPrev + inInc
-      const outNew = outPrev + outInc
-      if (inNew * outNew < 0) console.log('333')
-      console.assert(inNew * outNew >= 0)
-      if (inNew >= 0) {
-        directionNew = true
-        amountInNew = inNew
-        amountOutNew = outNew
-      } else {
-        directionNew = false
-        amountInNew = -inNew
-        amountOutNew = -outNew
-      }
-    } else console.error('Error 221')
-
-    if (directionNew) {
-      const calc = this.pool.calcOutByIn(amountInNew, true).out;
-      const res = closeValues(amountOutNew, calc, 1e-6);
-      if (!res)
-        console.log(
-          "Err 225-1 !!",
-          amountOutNew,
-          calc,
-          Math.abs(calc / amountOutNew - 1)
-        );
-      return res;
-    } else {
-      const calc = this.pool.calcOutByIn(amountOutNew, false).out;
-      const res = closeValues(amountInNew, calc, 1e-6);
-      if (!res)
-        console.log(
-          "Err 225-2!!",
-          amountInNew,
-          calc,
-          Math.abs(calc / amountInNew - 1)
-        );
-      return res;
-    }
-  }
-
-  applySwap(from: Vertice) {
-    console.assert(this.amountInPrevious * this.amountOutPrevious >= 0)
-    const inPrev = this.direction ? this.amountInPrevious : -this.amountInPrevious
-    const outPrev = this.direction ? this.amountOutPrevious : -this.amountOutPrevious
-    const to = from.getNeibour(this)
-    if (to) {
-      const inInc = from === this.vert0 ? from.bestIncome : -to.bestIncome
-      const outInc = from === this.vert0 ? to.bestIncome : -from.bestIncome
-      const inNew = inPrev + inInc
-      const outNew = outPrev + outInc
-      console.assert(inNew * outNew >= 0)
-      if (inNew >= 0) {
-        this.direction = true
-        this.amountInPrevious = inNew
-        this.amountOutPrevious = outNew
-      } else {
-        this.direction = false
-        this.amountInPrevious = -inNew
-        this.amountOutPrevious = -outNew
-      }
-    } else console.error('Error 221')
-    this.spentGas = this.spentGasNew
-
-    ASSERT(() => {
-      if (this.direction)
-        return closeValues(
-          this.amountOutPrevious,
-          this.pool.calcOutByIn(this.amountInPrevious, this.direction).out,
-          1e-6
-        )
-      else {
-        return closeValues(
-          this.amountInPrevious,
-          this.pool.calcOutByIn(this.amountOutPrevious, this.direction).out,
-          1e-6
-        )
-      }
-    }, `Error 225`)
-=======
 import { BigNumber } from "@ethersproject/bignumber";
 import { MultiRoute, Graph } from "./Graph";
 import { RPool, RToken } from "./PrimaryPools";  
@@ -198,7 +11,6 @@
     route.legs.forEach(l => oneMinusCombinedFee *= (1-l.poolFee))
     //const combinedFee = 1-oneMinusCombinedFee
     return Math.max(0, 1-route.swapPrice/route.primaryPrice/oneMinusCombinedFee)
->>>>>>> bb08ce03
   }
 }
 
@@ -216,419 +28,6 @@
   return realFlowNumber
 }
 
-<<<<<<< HEAD
-export class Graph {
-  vertices: Vertice[]
-  edges: Edge[]
-  tokens: Map<string, Vertice>
-
-  constructor(pools: RPool[], baseToken: RToken, gasPrice: number) {
-    this.vertices = []
-    this.edges = []
-    this.tokens = new Map()
-    pools.forEach((p) => {
-      const v0 = this.getOrCreateVertice(p.token0)
-      const v1 = this.getOrCreateVertice(p.token1)
-      const edge = new Edge(p, v0, v1)
-      v0.edges.push(edge)
-      v1.edges.push(edge)
-      this.edges.push(edge)
-    })
-    const baseVert = this.tokens.get(baseToken.address)
-    if (baseVert) {
-      this.setPrices(baseVert, 1, gasPrice)
-    }
-  }
-
-  setPrices(from: Vertice, price: number, gasPrice: number) {
-    if (from.price !== 0) return
-    from.price = price
-    from.gasPrice = gasPrice
-    const edges = from.edges
-      .map((e): [Edge, number] => [e, parseInt(e.reserve(from).toString())])
-      .sort(([_1, r1], [_2, r2]) => r2 - r1)
-    edges.forEach(([e, _]) => {
-      const v = e.vert0 === from ? e.vert1 : e.vert0
-      if (v.price !== 0) return
-      let p = e.pool.calcCurrentPriceWithoutFee(from === e.vert1)
-      this.setPrices(v, price * p, gasPrice / p)
-    })
-  }
-
-  getOrCreateVertice(token: RToken) {
-    let vert = this.tokens.get(token.address)
-    if (vert) return vert
-    vert = new Vertice(token)
-    this.vertices.push(vert)
-    this.tokens.set(token.address, vert)
-    return vert
-  }
-
-  /*exportPath(from: RToken, to: RToken) {
-
-    const fromVert = this.tokens.get(from) as Vertice
-    const toVert = this.tokens.get(to) as Vertice
-    const initValue = (fromVert.bestIncome * fromVert.price) / toVert.price
-
-    const route = new Set<Edge>()
-    for (let v = toVert; v !== fromVert; v = v.getNeibour(v.bestSource) as Vertice) {
-      if (v.bestSource) route.add(v.bestSource)
-    }
-
-    function edgeStyle(e: Edge) {
-      const finish = e.vert1.bestSource === e
-      const start = e.vert0.bestSource === e
-      let label
-      if (e.bestEdgeIncome === -1) label = 'label: "low_liq"'
-      if (e.bestEdgeIncome !== 0) label = `label: "${print((e.bestEdgeIncome / initValue - 1) * 100, 3)}%"`
-      const edgeValue = route.has(e) ? 'value: 2' : undefined
-      let arrow
-      if (finish && start) arrow = 'arrows: "from,to"'
-      if (finish) arrow = 'arrows: "to"'
-      if (start) arrow = 'arrows: "from"'
-      return ['', label, edgeValue, arrow].filter((a) => a !== undefined).join(', ')
-    }
-
-    function print(n: number, digits: number) {
-      let out
-      if (n === 0) out = '0'
-      else {
-        const n0 = n > 0 ? n : -n
-        const shift = digits - Math.ceil(Math.log(n0) / Math.LN10)
-        if (shift <= 0) out = `${Math.round(n0)}`
-        else {
-          const mult = Math.pow(10, shift)
-          out = `${Math.round(n0 * mult) / mult}`
-        }
-        if (n < 0) out = -out
-      }
-      return out
-    }
-
-    function nodeLabel(v: Vertice) {
-      const value = (v.bestIncome * v.price) / toVert.price
-      const income = `${print(value, 3)}`
-      const total = `${print(v.bestTotal, 3)}`
-      // const income = `${print((value/initValue-1)*100, 3)}%`
-      // const total = `${print((v.bestTotal/initValue-1)*100, 3)}%`
-      const checkLine = v.checkLine === -1 ? undefined : `${v.checkLine}`
-      return [checkLine, income, total].filter((a) => a !== undefined).join(':')
-    }
-
-    const nodes = `var nodes = new vis.DataSet([
-      ${this.vertices.map((t) => `{ id: ${t.token.name}, label: "${nodeLabel(t)}"}`).join(',\n\t\t')}
-    ]);\n`
-    const edges = `var edges = new vis.DataSet([
-      ${this.edges
-        .map((p) => `{ from: ${p.vert0.token.name}, to: ${p.vert1.token.name}${edgeStyle(p)}}`)
-        .join(',\n\t\t')}
-    ]);\n`
-    const data = `var data = {
-        nodes: nodes,
-        edges: edges,
-    };\n`
-
-    // TODO: This should be removed, this pacakge will not be installable on a client while this remains.
-    const fs = require("fs");
-    fs.writeFileSync(
-      "D:/Info/Notes/GraphVisualization/data.js",
-      nodes + edges + data
-    );
-  }*/
-
-  findBestPathExactIn(
-    from: RToken,
-    to: RToken,
-    amountIn: number
-  ):
-    | {
-        path: Edge[]
-        output: number
-        gasSpent: number
-        totalOutput: number
-      }
-    | undefined {
-    const start = this.tokens.get(from.address)
-    const finish = this.tokens.get(to.address)
-    if (!start || !finish) return
-
-    this.edges.forEach((e) => {
-      e.bestEdgeIncome = 0
-      e.spentGasNew = 0
-    })
-    this.vertices.forEach((v) => {
-      v.bestIncome = 0
-      v.gasSpent = 0
-      v.bestTotal = 0
-      v.bestSource = undefined
-      v.checkLine = -1
-    })
-    start.bestIncome = amountIn
-    start.bestTotal = amountIn
-    const processedVert = new Set<Vertice>()
-    const nextVertList = [start] // TODO: Use sorted Set!
-
-    let checkLine = 0
-    for (;;) {
-      let closestVert: Vertice | undefined
-      let closestTotal: number | undefined
-      let closestPosition = 0
-      nextVertList.forEach((v, i) => {
-        if (closestTotal === undefined || v.bestTotal > closestTotal) {
-          closestTotal = v.bestTotal
-          closestVert = v
-          closestPosition = i
-        }
-      })
-
-      if (!closestVert) return
-
-      closestVert.checkLine = checkLine++
-
-      if (closestVert === finish) {
-        const bestPath = []
-        for (let v: Vertice | undefined = finish; v?.bestSource; v = v.getNeibour(v.bestSource)) {
-          bestPath.unshift(v.bestSource)
-        }
-        return {
-          path: bestPath,
-          output: finish.bestIncome,
-          gasSpent: finish.gasSpent,
-          totalOutput: finish.bestTotal,
-        }
-      }
-      nextVertList.splice(closestPosition, 1)
-
-      closestVert.edges.forEach((e) => {
-        const v2 = closestVert === e.vert0 ? e.vert1 : e.vert0
-        if (processedVert.has(v2)) return
-        let newIncome, gas
-        try {
-          const {out, gasSpent} = e.calcOutput(closestVert as Vertice, (closestVert as Vertice).bestIncome)
-          if (!isFinite(out) || !isFinite(gasSpent))   // Math errors protection
-            return
-          newIncome = out
-          gas = gasSpent
-        } catch (e) {
-          // Any arithmetic error or out-of-liquidity
-          return
-        }
-        if (e.checkMinimalLiquidityExceededAfterSwap(closestVert as Vertice, newIncome)) {
-          e.bestEdgeIncome = -1
-          return
-        }
-        const newGasSpent = (closestVert as Vertice).gasSpent + gas
-        const price = v2.price / finish.price
-        const newTotal = newIncome * price - newGasSpent * finish.gasPrice
-
-        console.assert(e.bestEdgeIncome === 0, 'Error 373')
-        e.bestEdgeIncome = newIncome * price
-        e.spentGasNew = e.spentGas + gas
-
-        if (!v2.bestSource) nextVertList.push(v2)
-        if (!v2.bestSource || newTotal > v2.bestTotal) {
-          v2.bestIncome = newIncome
-          v2.gasSpent = newGasSpent
-          v2.bestTotal = newTotal
-          v2.bestSource = e
-        }
-      })
-      processedVert.add(closestVert)
-    }
-  }
-
-  addPath(from: Vertice | undefined, to: Vertice | undefined, path: Edge[]) {
-    let _from = from
-    path.forEach((e) => {
-      if (_from) {
-        e.applySwap(_from)
-        _from = _from.getNeibour(e)
-      } else {
-        console.error('Unexpected 315')
-      }
-    })
-
-    ASSERT(() => {
-      const res = this.vertices.every((v) => {
-        let total = 0
-        let totalModule = 0
-        v.edges.forEach((e) => {
-          if (e.vert0 === v) {
-            if (e.direction) {
-              total -= e.amountInPrevious
-            } else {
-              total += e.amountInPrevious
-            }
-            totalModule += e.amountInPrevious
-          } else {
-            if (e.direction) {
-              total += e.amountOutPrevious
-            } else {
-              total -= e.amountOutPrevious
-            }
-            totalModule += e.amountOutPrevious
-          }
-        })
-        if (v === from) return total <= 0
-        if (v === to) return total >= 0
-        if (totalModule === 0) return total === 0
-        return Math.abs(total / totalModule) < 1e10
-      })
-      return res
-    }, 'Error 290')
-  }
-
-  getPrimaryPriceForPath(from: Vertice, path: Edge[]): number {
-    let p = 1
-    let prevToken = from
-    path.forEach( edge => {
-      const direction = edge.vert0 === prevToken
-      const edgePrice = edge.pool.calcCurrentPriceWithoutFee(direction)
-      p *= edgePrice
-      prevToken = prevToken.getNeibour(edge) as Vertice
-    })
-    return p
-  }
-
-  findBestRouteExactIn(from: RToken, to: RToken, amountIn: number, mode: number | number[]): MultiRoute {
-    let routeValues = []
-    if (Array.isArray(mode)) {
-      const sum = mode.reduce((a, b) => a + b, 0)
-      routeValues = mode.map((e) => e / sum)
-    } else {
-      for (let i = 0; i < mode; ++i) routeValues.push(1 / mode)
-    }
-
-    this.edges.forEach((e) => {
-      e.amountInPrevious = 0
-      e.amountOutPrevious = 0
-      e.direction = true
-    })
-    let output = 0
-    let gasSpentInit = 0
-    //let totalOutput = 0
-    let totalrouted = 0
-    let primaryPrice
-    let step
-    for (step = 0; step < routeValues.length; ++step) {
-      const p = this.findBestPathExactIn(from, to, amountIn * routeValues[step])
-      if (!p) {
-        break
-      } else {
-        output += p.output
-        gasSpentInit += p.gasSpent
-        //totalOutput += p.totalOutput
-        this.addPath(this.tokens.get(from.address), this.tokens.get(to.address), p.path)
-        totalrouted += routeValues[step]
-        if (step === 0) {
-          primaryPrice = this.getPrimaryPriceForPath(this.tokens.get(from.address) as Vertice, p.path)
-        }
-      }
-    }
-    if (step == 0)
-      return {
-        status: RouteStatus.NoWay,
-        fromToken: from,
-        toToken: to,
-        amountIn: 0,
-        amountInBN: BigNumber.from(0),
-        amountOut: 0,
-        amountOutBN: BigNumber.from(0),
-        legs: [],
-        gasSpent: 0,
-        totalAmountOut: 0,
-        totalAmountOutBN: BigNumber.from(0),
-      }
-    let status
-    if (step < routeValues.length) status = RouteStatus.Partial
-    else status = RouteStatus.Success
-
-    const fromVert = this.tokens.get(from.address) as Vertice
-    const toVert = this.tokens.get(to.address) as Vertice
-    const {legs, gasSpent, topologyWasChanged} = this.getRouteLegs(fromVert, toVert)
-    console.assert(gasSpent <= gasSpentInit, 'Internal Error 491')
-
-    if (topologyWasChanged) {
-      output = this.calcLegsAmountOut(legs, amountIn, to)
-    }
-
-    let swapPrice, priceImpact
-    try {
-      swapPrice = output/amountIn
-      priceImpact = primaryPrice !== undefined? 1- swapPrice/primaryPrice : undefined
-    } catch(e) { /* skip division by 0 errors*/}
-
-    return {
-      status,
-      fromToken: from,
-      toToken: to,
-      primaryPrice,
-      swapPrice,
-      priceImpact,
-      amountIn: amountIn * totalrouted,
-      amountInBN: getBigNumber(amountIn * totalrouted),
-      amountOut: output,
-      amountOutBN: getBigNumber(output),
-      legs,
-      gasSpent,
-      totalAmountOut: output - gasSpent * toVert.gasPrice,
-      totalAmountOutBN: getBigNumber(output - gasSpent * toVert.gasPrice),
-    }
-  }
-
-  getRouteLegs(from: Vertice, to: Vertice): {
-    legs: RouteLeg[],
-    gasSpent: number,
-    topologyWasChanged: boolean
-  } {
-    const {vertices, topologyWasChanged} = this.cleanTopology(from, to)
-    const legs: RouteLeg[] = []
-    let gasSpent = 0
-    vertices.forEach((n) => {
-      const outEdges = this.getOutputEdges(n).map((e) => {
-        const from = this.edgeFrom(e)
-        return from ? [e, from.vert, from.amount] : [e]
-      })
-
-      let outAmount = outEdges.reduce((a, b) => a + (b[2] as number), 0)
-      if (outAmount <= 0) return
-
-      const total = outAmount
-      outEdges.forEach((e, i) => {
-        const p = e[2] as number
-        const quantity = i + 1 === outEdges.length ? 1 : p / outAmount
-        const edge = e[0] as Edge
-        legs.push({
-          poolAddress: edge.pool.address,
-          poolFee: edge.pool.fee,
-          tokenFrom: n.token,
-          tokenTo: (n.getNeibour(edge) as Vertice).token,
-          assumedAmountIn: edge.direction ? edge.amountInPrevious : edge.amountOutPrevious,
-          assunedAmountOut:  edge.direction ? edge.amountOutPrevious : edge.amountInPrevious,
-          swapPortion: quantity,
-          absolutePortion: p / total,
-        })
-        gasSpent += (e[0] as Edge).pool.swapGasCost
-        outAmount -= p
-      })
-      console.assert(outAmount / total < 1e-12, 'Error 281')
-    })
-    return {legs, gasSpent, topologyWasChanged}
-  }
-
-  edgeFrom(e: Edge): {vert: Vertice, amount: number} | undefined {
-    if (e.amountInPrevious === 0) return undefined
-    return e.direction ? {vert: e.vert0, amount: e.amountInPrevious} : {vert: e.vert1, amount: e.amountOutPrevious}
-  }
-
-  getOutputEdges(v: Vertice): Edge[] {
-    return v.edges.filter((e) => {
-      if (!e.canBeUsed) return false
-      if (e.amountInPrevious === 0) return false
-      if (e.direction !== (e.vert0 === v)) return false
-      return true
-    })
-=======
 export function findMultiRouteExactIn(
   from: RToken,
   to: RToken,
@@ -640,7 +39,6 @@
 ): MultiRoute {
   if (amountIn instanceof BigNumber) {
     amountIn = parseInt(amountIn.toString())
->>>>>>> bb08ce03
   }
 
   const g = new Graph(pools, baseToken, gasPrice)
@@ -692,37 +90,10 @@
   const bestFlowNumber = calcBestFlowNumber(inSingle, inSingle.amountIn, fromV?.gasPrice)
   if (bestFlowNumber === 1) return inSingle
 
-<<<<<<< HEAD
-  swapPortion: number       // for router contract
-  absolutePortion: number   // to depict at webpage for user
-}
-
-export enum RouteStatus {
-  Success = 'Success',
-  NoWay = 'NoWay',
-  Partial = 'Partial',
-}
-export interface MultiRoute {
-  status: RouteStatus;
-  fromToken: RToken;
-  toToken: RToken;
-  primaryPrice?: number;
-  swapPrice?: number;
-  priceImpact?: number;
-  amountIn: number;
-  amountInBN: BigNumber;
-  amountOut: number;
-  amountOutBN: BigNumber;
-  legs: RouteLeg[];
-  gasSpent: number;
-  totalAmountOut: number;
-  totalAmountOutBN: BigNumber;
-=======
   const inMulti = g.findBestRouteExactOut(from, to, amountOut, bestFlowNumber)
   const totalAmountSingle = inSingle.amountIn + inSingle.gasSpent*gasPrice
   const totalAmountMulti = inMulti.amountIn + inMulti.gasSpent*gasPrice
   return totalAmountSingle < totalAmountMulti ? inSingle : inMulti
->>>>>>> bb08ce03
 }
 
 export function findSingleRouteExactIn(
